<<<<<<< HEAD
 * #329 - Write event properties as columns using the new `WriteTo.AzureTableStorageWithProperties()`
=======
 * #346 - Pass all properties through to _Serilog.Sinks.NLog_ as context properties
 * #347 - Update _Serilog.Sinks.SignalR_ to SignalR version 2.1.0 (breaking)
>>>>>>> 8921656f

1.4.99
 * #342 - Accept `ILogEventEnricher` rather than just `PropertyEnricher` to `ForContext`
 * #341 - Selectable logging level for request details in _Serilog.Extras.Web_

1.4.92
 * #340 - Accept an `Encoding` parameter on the file sinks
 * #336 - Use stream when writing to Splunk via HTTP
 * #335 - Remove use of `dynamic` when destructuring `Nullable<T>` (iOS)

1.4.65
 * #321 - Revert ES sink message property name to original value
 * #324 - Calculate ES index name from UTC timestamp
 * #315 - Remove Logentries SSL cert pinning (the cert changed)
 * #327 - Hide obsolete ES configuration methods
 * #311 - Accept multiple recipient addresses in the email sink

1.4.39
 * #289 - Elasticsearch sink improvements and new virtual methods on `JsonFormatter`

1.4.33
 * #302 - If a the last batch of log events sent by `PeriodicBatchingSink` was not full, wait the `period`
 * #304 - Make sure IO exceptions are suppressed by the `WriteTo.File()` configuration method

1.4.28
 * #303 - `AssemblyInformationalVersion` needs to track the package, not assembly, version, in order to play nicely with MSI

1.4.27
 * #283 - New solution targeting ASP.NET v.NEXT (when final, we'll refactor to give this first-class support)
 * #301 - _Serilog.Extras.Web_ improvements

1.4.23
 * Fixed some more NuGet packaging issues (_Serilog.Sinks.Splunk_ this time)

1.4.22
 * #297 - Update _loggly-csharp_ package dependency

1.4.21
 * Fixed some NuGet packaging issues (including a return to dependency groups for _Serilog.Sinks.Seq_)

1.4.18
1.4.17
1.4.16
 * New CI server used
 * #227 - Reduced default maximum destructuring depth and added configuration option
 * #245 - XML content escaping fixed in MSSQL sink
 * #272 - Allow underscores in property names

1.4.15
 * #259 - Update _loggly-sharp_ dependency (breaking change for _Serilog.Sinks.Loggly_, see PR for instructions)
 * #257 - Added _Serilog.Sinks.XSockets_
 * #246 - Changed target from _Profile78_ to (compatible but broader) _Profile259_
 * #250 - Allow an existing `MongoDatabase` instance to be used when configuring Mongo sink

1.4.14
 * #253 - Added `MessageTemplateFormatMethodAttribute`

1.4.13
 * #244 - Improvements to ElasticSearch sink, switch to just ElasticSearch.NET
 * #254 - Fix ElasticSearch dependency version
 * #249 - Track message template token indexes in parser to support tooling (binary-breaking)

1.4.12
 * #240 - Update TopShelf dependency
 * #243 - Caching in `AttributedDestructuringPolicy` closes over first seen object of a type rather than using the passed parameter
 * #242 - Update NLogSink to map `Verbose` level to `Trace` level in NLog
 * #229 - Created net40 version of Extras Topshelf
 * #236 - Ensure dictionary keys are quoted in JSON even when they're numeric
 * #237 - When `JsonFormatter` formats a dictionary of `<int, object>`, the key should be double quoted
 * #235 - Fixed serialization of dicationary keys in ES and similar sinks

1.4.11
 * #238 - Dynamic level switching

1.4.10
 * #225 - Ensure Azure Tablestorage rowkey is unique
 * #224 - Use UTC to generate partitionkey
 * #219 - .NET 4.0 support for Elastic Search
 * #221 - Exponential back-off for PeriodicBatchingSink

1.4.9
 * #213 - Check for null User.Identity when enriching events with usernames in ASP.NET
 * #216 - Updated to use Splunk TCP Writer

1.4.8
 * #204 - Basic HTTP authentication support for the CouchDB sink
 * #207 - Fixed typo in `DepthLimiter` error message
 * #209 - Update _Serilog.Sinks.Splunk_ to Splunk SDK 2.0 GA
 * #210 - Fixed string formatting in `PropertyBinder` error message

1.4.7
 * #192 - Additional enrichers for _Serilog.Extras.Web_
 * #202 - Batching mode for _Serilog.Sinks.AzureTableStorage_

1.4.6
 * Reintroduced fix from https://github.com/continuousit/seq-client/pull/19 dropped in project move

1.4.5
 * #179 - _Serilog.Sinks.Splunk_ updated for the Splunk SDK 2.0

1.4.4
  * Includes the _Serilog.Sinks.Seq_ sink, to write to the http://getseq.net event server

1.4.3
  * #169 - Added the _Serilog.Extras.DestructureByIgnoring_ package

1.4.2
  * #197 - Allow `EventSource` creation to be skipped when the source does not exist

1.4.1
  * #196 - Introduce `LogContext.Suspend()` to clear `LogicalCallContext` for cross-domain calls<|MERGE_RESOLUTION|>--- conflicted
+++ resolved
@@ -1,9 +1,6 @@
-<<<<<<< HEAD
  * #329 - Write event properties as columns using the new `WriteTo.AzureTableStorageWithProperties()`
-=======
  * #346 - Pass all properties through to _Serilog.Sinks.NLog_ as context properties
  * #347 - Update _Serilog.Sinks.SignalR_ to SignalR version 2.1.0 (breaking)
->>>>>>> 8921656f
 
 1.4.99
  * #342 - Accept `ILogEventEnricher` rather than just `PropertyEnricher` to `ForContext`
