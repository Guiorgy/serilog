--- conflicted
+++ resolved
@@ -20,15 +20,6 @@
     <PackageReference Include="xunit.runner.visualstudio" Version="2.2.0" />
     <PackageReference Include="xunit" Version="2.2.0" />
     <PackageReference Include="BenchmarkDotNet" Version="0.10.6" />
-<<<<<<< HEAD
-  </ItemGroup>
-  <ItemGroup Condition=" '$(TargetFramework)' == 'netcoreapp1.0' ">
-  </ItemGroup>
-  <ItemGroup Condition=" '$(TargetFramework)' == 'net46' ">
-    <Reference Include="System" />
-    <Reference Include="Microsoft.CSharp" />
-=======
->>>>>>> e9534012
   </ItemGroup>
   
   <ItemGroup>
