﻿// Copyright 2014 Serilog Contributors
//
// Licensed under the Apache License, Version 2.0 (the "License");
// you may not use this file except in compliance with the License.
// You may obtain a copy of the License at
//
//     http://www.apache.org/licenses/LICENSE-2.0
//
// Unless required by applicable law or agreed to in writing, software
// distributed under the License is distributed on an "AS IS" BASIS,
// WITHOUT WARRANTIES OR CONDITIONS OF ANY KIND, either express or implied.
// See the License for the specific language governing permissions and
// limitations under the License.

using System;
using System.Collections.Generic;
using System.ComponentModel;
using Elasticsearch.Net.Connection;
using Elasticsearch.Net.Serialization;
using Serilog.Configuration;
using Serilog.Core;
using Serilog.Events;
using Serilog.Sinks.ElasticSearch;

namespace Serilog
{
    /// <summary>
    /// Adds the WriteTo.ElasticSearch() extension method to <see cref="LoggerConfiguration"/>.
    /// </summary>
    public static class LoggerConfigurationElasticSearchExtensions
    {
        /// <summary>
        /// Adds a sink that writes log events as documents to an ElasticSearch index.
        /// This works great with the Kibana web interface when using the default settings.
        /// Make sure to add a template to ElasticSearch like the one found here:
        /// https://gist.github.com/mivano/9688328
        /// </summary>
        /// <param name="loggerConfiguration">The logger configuration.</param>
        /// <param name="indexFormat">The index format where the events are send to. It defaults to the logstash index per day format. It uses a String.Format using the DateTime.UtcNow parameter.</param>
        /// <param name="node">The URI to the node where ElasticSearch is running. When null, will fall back to http://localhost:9200</param>
        /// <param name="connectionTimeOutInMilliseconds">The connection time out in milliseconds. Default value is 5000.</param>
        /// <param name="restrictedToMinimumLevel">The minimum log event level required in order to write an event to the sink.</param>
        /// <param name="batchPostingLimit">The maximum number of events to post in a single batch.</param>
        /// <param name="period">The time to wait between checking for event batches.</param>
        /// <param name="formatProvider">Supplies culture-specific formatting information, or null.</param>
        /// <param name="serializer">When passing a serializer unknown object will be serialized to object instead of relying on their ToString representation</param>
        /// <returns>
        /// Logger configuration, allowing configuration to continue.
        /// </returns>
        /// <exception cref="System.ArgumentNullException">loggerConfiguration</exception>
        /// <exception cref="ArgumentNullException">A required parameter is null.</exception>
        [EditorBrowsable(EditorBrowsableState.Never)]
        [Obsolete("Please use Elasticsearch(ElasticsearchSinkOptions options), this method might not expose all options and should be removed in the next Serilog major release")]
        public static LoggerConfiguration ElasticSearch(
            this LoggerSinkConfiguration loggerConfiguration,
            string indexFormat = ElasticsearchSink.DefaultIndexFormat,
            Uri node = null,
            int connectionTimeOutInMilliseconds = ElasticsearchSink.DefaultConnectionTimeout,
            LogEventLevel restrictedToMinimumLevel = LevelAlias.Minimum,
            int batchPostingLimit = ElasticsearchSink.DefaultBatchPostingLimit,
            TimeSpan? period = null,
            IFormatProvider formatProvider = null,
            IElasticsearchSerializer serializer = null
            )
        {
            if (node == null)
                node = new Uri("http://localhost:9200");

            return Elasticsearch(loggerConfiguration, new ElasticsearchSinkOptions(new [] { node })
            {
                Serializer = serializer,
                FormatProvider = formatProvider,
                IndexFormat = indexFormat,
                ModifyConnectionSetttings = s => s.SetTimeout(connectionTimeOutInMilliseconds),
                BatchPostingLimit = batchPostingLimit,
                Period = period,
                MinimumLogEventLevel = restrictedToMinimumLevel
            });
        }

        /// <summary>
        /// Adds a sink that writes log events as documents to an ElasticSearch index.
        /// This works great with the Kibana web interface when using the default settings.
        /// Make sure to add a template to ElasticSearch like the one found here:
        /// https://gist.github.com/mivano/9688328
        /// </summary>
        /// <param name="loggerConfiguration">The logger configuration.</param>
        /// <param name="nodes">The node URIs of the Elasticsearch cluster.</param>
        /// <param name="indexFormat">The index format where the events are send to. It defaults to the logstash index per day format. It uses a String.Format using the DateTime.UtcNow parameter.</param>
        /// <param name="connectionTimeOutInMilliseconds">The connection time out in milliseconds. Default value is 5000.</param>
        /// <param name="restrictedToMinimumLevel">The minimum log event level required in order to write an event to the sink.</param>
        /// <param name="batchPostingLimit">The maximum number of events to post in a single batch.</param>
        /// <param name="period">The time to wait between checking for event batches.</param>
        /// <param name="formatProvider">Supplies culture-specific formatting information, or null.</param>
        /// <param name="serializer">When passing a serializer unknown object will be serialized to object instead of relying on their ToString representation</param>
        /// <returns>
        /// Logger configuration, allowing configuration to continue.
        /// </returns>
        /// <exception cref="System.ArgumentNullException">loggerConfiguration</exception>
        /// <exception cref="ArgumentNullException">A required parameter is null.</exception>
        [EditorBrowsable(EditorBrowsableState.Never)]
        [Obsolete("Please use Elasticsearch(ElasticsearchSinkOptions options), this method might not expose all options and should be removed in the next Serilog major release")]
        public static LoggerConfiguration ElasticSearch(
            this LoggerSinkConfiguration loggerConfiguration,
            IEnumerable<Uri> nodes,
            string indexFormat = ElasticsearchSink.DefaultIndexFormat,
            int connectionTimeOutInMilliseconds = ElasticsearchSink.DefaultConnectionTimeout,
            LogEventLevel restrictedToMinimumLevel = LevelAlias.Minimum,
            int batchPostingLimit = ElasticsearchSink.DefaultBatchPostingLimit,
            TimeSpan? period = null,
            IFormatProvider formatProvider = null,
            IElasticsearchSerializer serializer = null
            )
        {
            return Elasticsearch(loggerConfiguration, new ElasticsearchSinkOptions(nodes)
            {
                Serializer = serializer,
                FormatProvider = formatProvider,
                IndexFormat = indexFormat,
                ModifyConnectionSetttings = s => s.SetTimeout(connectionTimeOutInMilliseconds),
                BatchPostingLimit = batchPostingLimit,
                Period = period,
                MinimumLogEventLevel = restrictedToMinimumLevel
            });
        }

        /// <summary>
        /// Adds a sink that writes log events as documents to an ElasticSearch index.
        /// This works great with the Kibana web interface when using the default settings.
        /// Make sure to add a template to ElasticSearch like the one found here:
        /// https://gist.github.com/mivano/9688328
        /// </summary>
        /// <param name="loggerConfiguration">The logger configuration.</param>
        /// <param name="connectionConfiguration">The configuration to use for connecting to the Elasticsearch cluster.</param>
        /// <param name="indexFormat">The index format where the events are send to. It defaults to the logstash index per day format. It uses a String.Format using the DateTime.UtcNow parameter.</param>
        /// <param name="restrictedToMinimumLevel">The minimum log event level required in order to write an event to the sink.</param>
        /// <param name="batchPostingLimit">The maximum number of events to post in a single batch.</param>
        /// <param name="period">The time to wait between checking for event batches.</param>
        /// <param name="formatProvider">Supplies culture-specific formatting information, or null.</param>
        /// <param name="serializer">When passing a serializer unknown object will be serialized to object instead of relying on their ToString representation</param>
        /// <returns>
        /// Logger configuration, allowing configuration to continue.
        /// </returns>
        /// <exception cref="System.ArgumentNullException">loggerConfiguration</exception>
        /// <exception cref="ArgumentNullException">A required parameter is null.</exception>
        [EditorBrowsable(EditorBrowsableState.Never)]
        [Obsolete("Please use Elasticsearch(ElasticsearchSinkOptions options), this method might not expose all options and should be removed in the next Serilog major release")]
        public static LoggerConfiguration ElasticSearch(
            this LoggerSinkConfiguration loggerConfiguration,
            ConnectionConfiguration connectionConfiguration,
            string indexFormat = ElasticsearchSink.DefaultIndexFormat,
            LogEventLevel restrictedToMinimumLevel = LevelAlias.Minimum,
            int batchPostingLimit = ElasticsearchSink.DefaultBatchPostingLimit,
            TimeSpan? period = null,
            IFormatProvider formatProvider = null,
            IElasticsearchSerializer serializer = null
            )
        {
            if (connectionConfiguration == null)
                throw new ArgumentNullException("connectionConfiguration");
            IConnectionConfigurationValues values = connectionConfiguration;
            return Elasticsearch(loggerConfiguration, new ElasticsearchSinkOptions(values.ConnectionPool)
            {
                Serializer = serializer,
                FormatProvider = formatProvider,
                IndexFormat = indexFormat,
                ModifyConnectionSetttings = s => connectionConfiguration,
                BatchPostingLimit = batchPostingLimit,
                Period = period,
                MinimumLogEventLevel = restrictedToMinimumLevel
            });
        }

        /// <summary>
        /// Adds a sink that writes log events as documents to an ElasticSearch index.
        /// This works great with the Kibana web interface when using the default settings.
        /// Make sure to add a template to ElasticSearch like the one found here:
        /// https://gist.github.com/mivano/9688328
        /// </summary>
        /// <param name="loggerSinkConfiguration"></param>
        /// <param name="options">Provides options specific to the Elasticsearch sink</param>
        /// <returns></returns>
        public static LoggerConfiguration Elasticsearch(this LoggerSinkConfiguration loggerSinkConfiguration, ElasticsearchSinkOptions options = null)
        {
<<<<<<< HEAD
            options = options ?? new ElasticsearchSinkOptions(new [] { new Uri("http://localhost:9200") });
            var sink = new ElasticsearchSink(options);
=======
            options = options ?? new ElasticsearchSinkOptions(new [] { new Uri("http://locahost:9200") });

            var sink = string.IsNullOrWhiteSpace(options.BufferBaseFilename)
                ? (ILogEventSink) new ElasticsearchSink(options)
                : new DurableElasticSearchSink(options);

>>>>>>> 35384861
            return loggerSinkConfiguration.Sink(sink, options.MinimumLogEventLevel ?? LevelAlias.Minimum);
        }
    }
}<|MERGE_RESOLUTION|>--- conflicted
+++ resolved
@@ -182,17 +182,12 @@
         /// <returns></returns>
         public static LoggerConfiguration Elasticsearch(this LoggerSinkConfiguration loggerSinkConfiguration, ElasticsearchSinkOptions options = null)
         {
-<<<<<<< HEAD
             options = options ?? new ElasticsearchSinkOptions(new [] { new Uri("http://localhost:9200") });
-            var sink = new ElasticsearchSink(options);
-=======
-            options = options ?? new ElasticsearchSinkOptions(new [] { new Uri("http://locahost:9200") });
 
             var sink = string.IsNullOrWhiteSpace(options.BufferBaseFilename)
                 ? (ILogEventSink) new ElasticsearchSink(options)
                 : new DurableElasticSearchSink(options);
 
->>>>>>> 35384861
             return loggerSinkConfiguration.Sink(sink, options.MinimumLogEventLevel ?? LevelAlias.Minimum);
         }
     }
